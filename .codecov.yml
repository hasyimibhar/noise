# https://docs.codecov.io/docs/codecov-yaml

codecov:
  max_report_age: off

ignore:
  - "./examples"
<<<<<<< HEAD
  - "./protobuf"
  - "./scripts.go"
  - "mocks/*"
=======
  - "**/mocks"
  - "./protobuf"
  - "**/*.pb.go"
  - "scripts.go"
>>>>>>> 2b546eca

comment: false

coverage:
  precision: 2
  round: down
  status:
    project:
      default:
       threshold: 20%
       if_not_found: success
    patch:
      default:
        enabled: yes
        threshold: 0%
        if_not_found: success
    changes:
      default:
        enabled: no
        if_not_found: success<|MERGE_RESOLUTION|>--- conflicted
+++ resolved
@@ -5,16 +5,10 @@
 
 ignore:
   - "./examples"
-<<<<<<< HEAD
-  - "./protobuf"
-  - "./scripts.go"
-  - "mocks/*"
-=======
   - "**/mocks"
   - "./protobuf"
   - "**/*.pb.go"
   - "scripts.go"
->>>>>>> 2b546eca
 
 comment: false
 
